--- conflicted
+++ resolved
@@ -13,7 +13,6 @@
 
 QuantityT = TypeVar(
     "QuantityT",
-<<<<<<< HEAD
     "Quantity",
     "Power",
     "Current",
@@ -21,15 +20,7 @@
     "Energy",
     "Frequency",
     "Percentage",
-=======
-    "Current",
-    "Energy",
-    "Percentage",
-    "Power",
-    "Quantity",
     "Temperature",
-    "Voltage",
->>>>>>> 9dfb5a67
 )
 
 
